--- conflicted
+++ resolved
@@ -1140,28 +1140,20 @@
   // Then set up the native methods provided by the runtime itself.
   RegisterRuntimeNativeMethods(env);
 
-  // Then set up libcore, which is just a regular JNI library with a regular JNI_OnLoad.
-  // Most JNI libraries can just use System.loadLibrary, but libcore can't because it's
-  // the library that implements System.loadLibrary!
+  // Then set up libjavacore / libflavacore, which are just a regular JNI libraries with
+  // a regular JNI_OnLoad. Most JNI libraries can just use System.loadLibrary, but
+  // libcore can't because it's the library that implements System.loadLibrary!
   {
     std::string reason;
     if (!java_vm_->LoadNativeLibrary(env, "libjavacore.so", nullptr, &reason)) {
       LOG(FATAL) << "LoadNativeLibrary failed for \"libjavacore.so\": " << reason;
     }
   }
-
-  // Then set up openjdk libcore, which is just a regular JNI library with a
-  // regular JNI_OnLoad.
   {
-    std::string mapped_name(StringPrintf(OS_SHARED_LIB_FORMAT_STR, "xxavacore"));
     std::string reason;
-    self->TransitionFromSuspendedToRunnable();
-    StackHandleScope<1> hs(self);
-    auto class_loader(hs.NewHandle<mirror::ClassLoader>(nullptr));
-    if (!instance_->java_vm_->LoadNativeLibrary(mapped_name, class_loader, &reason)) {
-      LOG(FATAL) << "LoadNativeLibrary failed for \"" << mapped_name << "\": " << reason;
-    }
-    self->TransitionFromRunnableToSuspended(kNative);
+    if (!java_vm_->LoadNativeLibrary(env, "libxxavacore.so", nullptr, &reason)) {
+      LOG(FATAL) << "LoadNativeLibrary failed for \"libxxavacore.so\": " << reason;
+    }
   }
 
   // Initialize well known classes that may invoke runtime native methods.
@@ -1201,7 +1193,6 @@
 }
 
 void Runtime::RegisterRuntimeNativeMethods(JNIEnv* env) {
-<<<<<<< HEAD
   register_dalvik_system_DexFile(env);
   register_dalvik_system_VMDebug(env);
   register_dalvik_system_VMRuntime(env);
@@ -1229,34 +1220,6 @@
   register_org_apache_harmony_dalvik_ddmc_DdmServer(env);
   register_org_apache_harmony_dalvik_ddmc_DdmVmInternal(env);
   register_sun_misc_Unsafe(env);
-=======
-#define REGISTER(FN) extern void FN(JNIEnv*); FN(env)
-  // Register Throwable first so that registration of other native methods can throw exceptions
-  REGISTER(register_java_lang_Throwable);
-  REGISTER(register_dalvik_system_DexFile);
-  REGISTER(register_dalvik_system_VMDebug);
-  REGISTER(register_dalvik_system_VMRuntime);
-  REGISTER(register_dalvik_system_VMStack);
-  REGISTER(register_dalvik_system_ZygoteHooks);
-  REGISTER(register_java_lang_Class);
-  REGISTER(register_java_lang_DexCache);
-  REGISTER(register_java_lang_Object);
-  REGISTER(register_java_lang_Thread);
-  REGISTER(register_java_lang_System);
-  REGISTER(register_java_lang_VMClassLoader);
-  REGISTER(register_java_lang_ref_FinalizerReference);
-  REGISTER(register_java_lang_ref_Reference);
-  REGISTER(register_java_lang_reflect_Array);
-  REGISTER(register_java_lang_reflect_Constructor);
-  REGISTER(register_java_lang_reflect_Field);
-  REGISTER(register_java_lang_reflect_Method);
-  REGISTER(register_java_lang_reflect_Proxy);
-  REGISTER(register_java_util_concurrent_atomic_AtomicLong);
-  REGISTER(register_org_apache_harmony_dalvik_ddmc_DdmServer);
-  REGISTER(register_org_apache_harmony_dalvik_ddmc_DdmVmInternal);
-  REGISTER(register_sun_misc_Unsafe);
-#undef REGISTER
->>>>>>> f32e8327
 }
 
 void Runtime::DumpForSigQuit(std::ostream& os) {
