--- conflicted
+++ resolved
@@ -28,127 +28,6 @@
 
 namespace art {
 
-<<<<<<< HEAD
-/*
- * We make guarantees about the atomicity of accesses to primitive variables.  These guarantees
- * also apply to elements of arrays. In particular, 8-bit, 16-bit, and 32-bit accesses must not
- * cause "word tearing".  Accesses to 64-bit array elements may be two 32-bit operations.
- * References are never torn regardless of the number of bits used to represent them.
- */
-
-static void ThrowArrayStoreException_NotAnArray(const char* identifier, mirror::Object* array)
-    SHARED_LOCKS_REQUIRED(Locks::mutator_lock_) {
-  std::string actualType(PrettyTypeOf(array));
-  Thread* self = Thread::Current();
-  self->ThrowNewExceptionF("Ljava/lang/ArrayStoreException;",
-                           "%s of type %s is not an array", identifier, actualType.c_str());
-}
-
-static void System_arraycopy(JNIEnv* env, jclass, jobject javaSrc, jint srcPos, jobject javaDst,
-                             jint dstPos, jint length) {
-  // The API is defined in terms of length, but length is somewhat overloaded so we use count.
-  const jint count = length;
-  ScopedFastNativeObjectAccess soa(env);
-
-  // Null pointer checks.
-  if (UNLIKELY(javaSrc == nullptr)) {
-    ThrowNullPointerException("src == null");
-    return;
-  }
-  if (UNLIKELY(javaDst == nullptr)) {
-    ThrowNullPointerException("dst == null");
-    return;
-  }
-
-  // Make sure source and destination are both arrays.
-  mirror::Object* srcObject = soa.Decode<mirror::Object*>(javaSrc);
-  if (UNLIKELY(!srcObject->IsArrayInstance())) {
-    ThrowArrayStoreException_NotAnArray("source", srcObject);
-    return;
-  }
-  mirror::Object* dstObject = soa.Decode<mirror::Object*>(javaDst);
-  if (UNLIKELY(!dstObject->IsArrayInstance())) {
-    ThrowArrayStoreException_NotAnArray("destination", dstObject);
-    return;
-  }
-  mirror::Array* srcArray = srcObject->AsArray();
-  mirror::Array* dstArray = dstObject->AsArray();
-
-  // Bounds checking.
-  if (UNLIKELY(srcPos < 0) || UNLIKELY(dstPos < 0) || UNLIKELY(count < 0) ||
-      UNLIKELY(srcPos > srcArray->GetLength() - count) ||
-      UNLIKELY(dstPos > dstArray->GetLength() - count)) {
-    soa.Self()->ThrowNewExceptionF("Ljava/lang/ArrayIndexOutOfBoundsException;",
-                                   "src.length=%d srcPos=%d dst.length=%d dstPos=%d length=%d",
-                                   srcArray->GetLength(), srcPos, dstArray->GetLength(), dstPos,
-                                   count);
-    return;
-  }
-
-  mirror::Class* dstComponentType = dstArray->GetClass()->GetComponentType();
-  mirror::Class* srcComponentType = srcArray->GetClass()->GetComponentType();
-  Primitive::Type dstComponentPrimitiveType = dstComponentType->GetPrimitiveType();
-
-  if (LIKELY(srcComponentType == dstComponentType)) {
-    // Trivial assignability.
-    switch (dstComponentPrimitiveType) {
-      case Primitive::kPrimVoid:
-        LOG(FATAL) << "Unreachable, cannot have arrays of type void";
-        UNREACHABLE();
-      case Primitive::kPrimBoolean:
-      case Primitive::kPrimByte:
-        DCHECK_EQ(Primitive::ComponentSize(dstComponentPrimitiveType), 1U);
-        dstArray->AsByteSizedArray()->Memmove(dstPos, srcArray->AsByteSizedArray(), srcPos, count);
-        return;
-      case Primitive::kPrimChar:
-      case Primitive::kPrimShort:
-        DCHECK_EQ(Primitive::ComponentSize(dstComponentPrimitiveType), 2U);
-        dstArray->AsShortSizedArray()->Memmove(dstPos, srcArray->AsShortSizedArray(), srcPos, count);
-        return;
-      case Primitive::kPrimInt:
-      case Primitive::kPrimFloat:
-        DCHECK_EQ(Primitive::ComponentSize(dstComponentPrimitiveType), 4U);
-        dstArray->AsIntArray()->Memmove(dstPos, srcArray->AsIntArray(), srcPos, count);
-        return;
-      case Primitive::kPrimLong:
-      case Primitive::kPrimDouble:
-        DCHECK_EQ(Primitive::ComponentSize(dstComponentPrimitiveType), 8U);
-        dstArray->AsLongArray()->Memmove(dstPos, srcArray->AsLongArray(), srcPos, count);
-        return;
-      case Primitive::kPrimNot: {
-        mirror::ObjectArray<mirror::Object>* dstObjArray = dstArray->AsObjectArray<mirror::Object>();
-        mirror::ObjectArray<mirror::Object>* srcObjArray = srcArray->AsObjectArray<mirror::Object>();
-        dstObjArray->AssignableMemmove(dstPos, srcObjArray, srcPos, count);
-        return;
-      }
-      default:
-        LOG(FATAL) << "Unknown array type: " << PrettyTypeOf(srcArray);
-        UNREACHABLE();
-    }
-  }
-  // If one of the arrays holds a primitive type the other array must hold the exact same type.
-  if (UNLIKELY((dstComponentPrimitiveType != Primitive::kPrimNot) ||
-               srcComponentType->IsPrimitive())) {
-    std::string srcType(PrettyTypeOf(srcArray));
-    std::string dstType(PrettyTypeOf(dstArray));
-    soa.Self()->ThrowNewExceptionF("Ljava/lang/ArrayStoreException;",
-                                   "Incompatible types: src=%s, dst=%s",
-                                   srcType.c_str(), dstType.c_str());
-    return;
-  }
-  // Arrays hold distinct types and so therefore can't alias - use memcpy instead of memmove.
-  mirror::ObjectArray<mirror::Object>* dstObjArray = dstArray->AsObjectArray<mirror::Object>();
-  mirror::ObjectArray<mirror::Object>* srcObjArray = srcArray->AsObjectArray<mirror::Object>();
-  // If we're assigning into say Object[] then we don't need per element checks.
-  if (dstComponentType->IsAssignableFrom(srcComponentType)) {
-    dstObjArray->AssignableMemcpy(dstPos, srcObjArray, srcPos, count);
-    return;
-  }
-  dstObjArray->AssignableCheckingMemcpy(dstPos, srcObjArray, srcPos, count, true);
-}
-
-=======
->>>>>>> f32e8327
 // Template to convert general array to that of its specific primitive type.
 template <typename T>
 inline T* AsPrimitiveArray(mirror::Array* array) {
