/*
 * Copyright (C) 2011 The Android Open Source Project
 *
 * Licensed under the Apache License, Version 2.0 (the "License");
 * you may not use this file except in compliance with the License.
 * You may obtain a copy of the License at
 *
 *      http://www.apache.org/licenses/LICENSE-2.0
 *
 * Unless required by applicable law or agreed to in writing, software
 * distributed under the License is distributed on an "AS IS" BASIS,
 * WITHOUT WARRANTIES OR CONDITIONS OF ANY KIND, either express or implied.
 * See the License for the specific language governing permissions and
 * limitations under the License.
 */

#ifndef ART_RUNTIME_MIRROR_THROWABLE_H_
#define ART_RUNTIME_MIRROR_THROWABLE_H_

#include "gc_root.h"
#include "object.h"
#include "object_callbacks.h"
#include "string.h"

namespace art {

struct ThrowableOffsets;

namespace mirror {

// C++ mirror of java.lang.Throwable
class MANAGED Throwable : public Object {
 public:
  void SetDetailMessage(String* new_detail_message) SHARED_REQUIRES(Locks::mutator_lock_);

  String* GetDetailMessage() SHARED_REQUIRES(Locks::mutator_lock_) {
    return GetFieldObject<String>(OFFSET_OF_OBJECT_MEMBER(Throwable, detail_message_));
  }

  std::string Dump() SHARED_REQUIRES(Locks::mutator_lock_);

  // This is a runtime version of initCause, you shouldn't use it if initCause may have been
  // overridden. Also it asserts rather than throwing exceptions. Currently this is only used
  // in cases like the verifier where the checks cannot fail and initCause isn't overridden.
  void SetCause(Throwable* cause) SHARED_REQUIRES(Locks::mutator_lock_);
  void SetStackState(Object* state) SHARED_REQUIRES(Locks::mutator_lock_);
  bool IsCheckedException() SHARED_REQUIRES(Locks::mutator_lock_);

  static Class* GetJavaLangThrowable() SHARED_REQUIRES(Locks::mutator_lock_) {
    DCHECK(!java_lang_Throwable_.IsNull());
    return java_lang_Throwable_.Read();
  }

  int32_t GetStackDepth() SHARED_REQUIRES(Locks::mutator_lock_);

  static void SetClass(Class* java_lang_Throwable);
  static void ResetClass();
  static void VisitRoots(RootVisitor* visitor)
      SHARED_REQUIRES(Locks::mutator_lock_);

 private:
<<<<<<< HEAD
  Object* GetStackState() SHARED_REQUIRES(Locks::mutator_lock_) {
    return GetFieldObjectVolatile<Object>(OFFSET_OF_OBJECT_MEMBER(Throwable, stack_state_));
=======
  Object* GetStackState() SHARED_LOCKS_REQUIRED(Locks::mutator_lock_) {
    return GetFieldObjectVolatile<Object>(OFFSET_OF_OBJECT_MEMBER(Throwable, backtrace_));
>>>>>>> 13ca74fe
  }
  Object* GetStackTrace() SHARED_REQUIRES(Locks::mutator_lock_) {
    return GetFieldObjectVolatile<Object>(OFFSET_OF_OBJECT_MEMBER(Throwable, stack_trace_));
  }

  // Field order required by test "ValidateFieldOrderOfJavaCppUnionClasses".
  HeapReference<Object> backtrace_;  // Note this is Java volatile:
  HeapReference<Throwable> cause_;
  HeapReference<String> detail_message_;
  HeapReference<Object> stack_trace_;
  HeapReference<Object> suppressed_exceptions_;

  static GcRoot<Class> java_lang_Throwable_;

  friend struct art::ThrowableOffsets;  // for verifying offset information
  DISALLOW_IMPLICIT_CONSTRUCTORS(Throwable);
};

}  // namespace mirror
}  // namespace art

#endif  // ART_RUNTIME_MIRROR_THROWABLE_H_<|MERGE_RESOLUTION|>--- conflicted
+++ resolved
@@ -59,16 +59,11 @@
       SHARED_REQUIRES(Locks::mutator_lock_);
 
  private:
-<<<<<<< HEAD
   Object* GetStackState() SHARED_REQUIRES(Locks::mutator_lock_) {
-    return GetFieldObjectVolatile<Object>(OFFSET_OF_OBJECT_MEMBER(Throwable, stack_state_));
-=======
-  Object* GetStackState() SHARED_LOCKS_REQUIRED(Locks::mutator_lock_) {
     return GetFieldObjectVolatile<Object>(OFFSET_OF_OBJECT_MEMBER(Throwable, backtrace_));
->>>>>>> 13ca74fe
   }
   Object* GetStackTrace() SHARED_REQUIRES(Locks::mutator_lock_) {
-    return GetFieldObjectVolatile<Object>(OFFSET_OF_OBJECT_MEMBER(Throwable, stack_trace_));
+    return GetFieldObjectVolatile<Object>(OFFSET_OF_OBJECT_MEMBER(Throwable, backtrace_));
   }
 
   // Field order required by test "ValidateFieldOrderOfJavaCppUnionClasses".
